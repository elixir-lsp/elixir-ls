--- conflicted
+++ resolved
@@ -687,27 +687,22 @@
   end
 
   defp handle_request(code_lens_req(_id, uri), state) do
-<<<<<<< HEAD
+    source_file = get_source_file(state, uri)
+
     fun = fn ->
-      with {:ok, spec_code_lens} <- get_spec_code_lens(state, uri),
-           {:ok, test_code_lens} <- get_test_code_lens(state, uri) do
-        {:ok, spec_code_lens ++ test_code_lens}
+      with {:ok, spec_code_lenses} <- get_spec_code_lenses(state, uri, source_file),
+           {:ok, test_code_lenses} <- get_test_code_lenses(state, uri, source_file) do
+        {:ok, spec_code_lenses ++ test_code_lenses}
       else
         {:error, %ElixirSense.Core.Metadata{error: {line, error_msg}}} ->
-          {:error, :code_lens_error, "#{line}: #{error_msg}", state}
+          {:error, :code_lens_error, "#{line}: #{error_msg}"}
 
         {:error, error} ->
-          {:error, :code_lens_error, "Error while building code lenses: #{inspect(error)}", state}
-      end
-=======
-    source_file = get_source_file(state, uri)
-
-    if dialyzer_enabled?(state) and !!state.settings["suggestSpecs"] do
-      {:async, fn -> CodeLens.code_lens(state.server_instance_id, uri, source_file.text) end,
-       state}
-    else
-      {:error, :invalid_request, "suggestSpecs is disabled", state}
->>>>>>> 63d10b37
+          {:error, :code_lens_error, "Error while building code lenses: #{inspect(error)}"}
+
+        error ->
+          error
+      end
     end
 
     {:async, fun, state}
@@ -784,19 +779,19 @@
     }
   end
 
-  defp get_spec_code_lens(state, uri) do
-    if dialyzer_enabled?(state) and state.settings["suggestSpecs"] != false do
-      CodeLens.spec_code_lens(state.server_instance_id, uri, state.source_files[uri].text)
-    else
-      {:ok, []}
-    end
-  end
-
-  defp get_test_code_lens(state, uri) do
+  defp get_spec_code_lenses(state, uri, source_file) do
+    if dialyzer_enabled?(state) and !!state.settings["suggestSpecs"] do
+      CodeLens.spec_code_lens(state.server_instance_id, uri, source_file.text)
+    else
+      {:error, :invalid_request, "suggestSpecs is disabled"}
+    end
+  end
+
+  defp get_test_code_lenses(state, uri, source_file) do
     if state.settings["enableTestLenses"] == true do
-      CodeLens.test_code_lens(uri, state.source_files[uri].text)
-    else
-      {:ok, []}
+      CodeLens.test_code_lens(uri, source_file.text)
+    else
+      {:error, :invalid_request, "enableTestLenses is disabled"}
     end
   end
 
