--- conflicted
+++ resolved
@@ -190,7 +190,6 @@
     end
   end
 
-<<<<<<< HEAD
   defmacro folding_range_req(id, uri) do
     quote do
       request(unquote(id), "textDocument/foldingRange", %{
@@ -201,9 +200,7 @@
     end
   end
 
-=======
   # TODO remove in ElixirLS 0.8
->>>>>>> a55f23e3
   defmacro macro_expansion(id, whole_buffer, selected_macro, macro_line) do
     quote do
       request(unquote(id), "elixirDocument/macroExpansion", %{
