defmodule ElixirLS.Debugger.ServerTest do
  # Awkwardly, testing that the debugger can debug ExUnit tests in the fixture project
  # gives us no way to capture the output, since ExUnit doesn't really distinguish
  # between the debugger's tests and the fixture project's tests. Expect to see output printed
  # from both.

  alias ElixirLS.Debugger.{Server, Protocol, BreakpointCondition}
  use ElixirLS.Utils.MixTest.Case, async: false
  use Protocol

  doctest ElixirLS.Debugger.Server

  setup do
    {:ok, packet_capture} = ElixirLS.Utils.PacketCapture.start_link(self())
    Process.group_leader(Process.whereis(ElixirLS.Debugger.Output), packet_capture)

    {:ok, server} = Server.start_link()

    on_exit(fn ->
      for mod <- :int.interpreted(), do: :int.nn(mod)
      :int.auto_attach(false)
      :int.no_break()
      :int.clear()
      BreakpointCondition.clear()
    end)

    {:ok, %{server: server}}
  end

  describe "initialize" do
    test "succeeds", %{server: server} do
      Server.receive_packet(server, initialize_req(1, %{"clientID" => "some_id"}))
      assert_receive(response(_, 1, "initialize", %{"supportsConfigurationDoneRequest" => true}))
      assert :sys.get_state(server).client_info == %{"clientID" => "some_id"}
    end

    test "fails when already initialized", %{server: server} do
      Server.receive_packet(server, initialize_req(1, %{"clientID" => "some_id"}))
      assert_receive(response(_, 1, "initialize", %{"supportsConfigurationDoneRequest" => true}))
      Server.receive_packet(server, initialize_req(2, %{"clientID" => "some_id"}))

      assert_receive(
        error_response(
          _,
          2,
          "initialize",
          "invalidRequest",
          "Debugger request {command} was not expected",
          %{"command" => "initialize"}
        )
      )
    end

    test "rejects requests when not initialized", %{server: server} do
      Server.receive_packet(
        server,
        set_breakpoints_req(1, %{"path" => "lib/mix_project.ex"}, [%{"line" => 3}])
      )

      assert_receive(
        error_response(
          _,
          1,
          "setBreakpoints",
          "invalidRequest",
          "Debugger request {command} was not expected",
          %{"command" => "setBreakpoints"}
        )
      )
    end
  end

  describe "disconnect" do
    test "succeeds when not initialized", %{server: server} do
      Process.flag(:trap_exit, true)
      Server.receive_packet(server, request(1, "disconnect"))
      assert_receive(response(_, 1, "disconnect", %{}))
      assert_receive({:EXIT, ^server, {:exit_code, 0}})
      Process.flag(:trap_exit, false)
    end

    test "succeeds when initialized", %{server: server} do
      Process.flag(:trap_exit, true)
      Server.receive_packet(server, initialize_req(1, %{"clientID" => "some_id"}))
      assert_receive(response(_, 1, "initialize", %{"supportsConfigurationDoneRequest" => true}))
      Server.receive_packet(server, request(2, "disconnect"))
      assert_receive(response(_, 2, "disconnect", %{}))
      assert_receive({:EXIT, ^server, {:exit_code, 0}})
      Process.flag(:trap_exit, false)
    end
  end

  @tag :fixture
  test "basic debugging", %{server: server} do
    in_fixture(__DIR__, "mix_project", fn ->
      Server.receive_packet(
        server,
        initialize_req(1, %{
          "supportsVariablePaging" => true,
          "supportsVariableType" => true
        })
      )

      assert_receive(response(_, 1, "initialize", %{"supportsConfigurationDoneRequest" => true}))

      Server.receive_packet(
        server,
        launch_req(2, %{
          "request" => "launch",
          "type" => "mix_task",
          "task" => "test",
          "taskArgs" => ["--only", "quadruple"],
          "projectDir" => File.cwd!()
        })
      )

      assert_receive(response(_, 2, "launch", %{}), 5000)
      assert_receive(event(_, "initialized", %{}))

      Server.receive_packet(
        server,
        set_breakpoints_req(3, %{"path" => "lib/mix_project.ex"}, [%{"line" => 3}])
      )

      assert_receive(
        response(_, 3, "setBreakpoints", %{"breakpoints" => [%{"verified" => true}]})
      )

      Server.receive_packet(server, request(5, "configurationDone", %{}))
      assert_receive(response(_, 5, "configurationDone", %{}))

      Server.receive_packet(server, request(6, "threads", %{}))
      assert_receive(response(_, 6, "threads", %{"threads" => threads}))
      # ensure thread ids are unique
      thread_ids = Enum.map(threads, & &1["id"])
      assert Enum.count(Enum.uniq(thread_ids)) == Enum.count(thread_ids)

      assert_receive event(_, "stopped", %{
                       "allThreadsStopped" => false,
                       "reason" => "breakpoint",
                       "threadId" => thread_id
                     }),
                     5_000

      Server.receive_packet(server, stacktrace_req(7, thread_id))

      assert_receive response(_, 7, "stackTrace", %{
                       "totalFrames" => 1,
                       "stackFrames" => [
                         %{
                           "column" => 0,
                           "id" => frame_id,
                           "line" => 3,
                           "name" => "MixProject.quadruple/1",
                           "source" => %{"path" => path}
                         }
                       ]
                     })
                     when is_integer(frame_id)

      assert String.ends_with?(path, "/lib/mix_project.ex")

      Server.receive_packet(server, scopes_req(8, frame_id))

      assert_receive response(_, 8, "scopes", %{
                       "scopes" => [
                         %{
                           "expensive" => false,
                           "indexedVariables" => 0,
                           "name" => "variables",
                           "namedVariables" => 1,
                           "variablesReference" => vars_id
                         },
                         %{
                           "expensive" => false,
                           "indexedVariables" => 1,
                           "name" => "arguments",
                           "namedVariables" => 0,
                           "variablesReference" => _
                         }
                       ]
                     })

      Server.receive_packet(server, vars_req(9, vars_id))

      assert_receive response(_, 9, "variables", %{
                       "variables" => [
                         %{
                           "name" => _,
                           "type" => "integer",
                           "value" => "2",
                           "variablesReference" => 0
                         }
                       ]
                     }),
                     1000

      Server.receive_packet(server, continue_req(10, thread_id))
      assert_receive response(_, 10, "continue", %{"allThreadsContinued" => true})
    end)
  end

  @tag :fixture
  test "basic debugging single thread", %{server: server} do
    in_fixture(__DIR__, "mix_project", fn ->
      Server.receive_packet(server, initialize_req(1, %{}))
      assert_receive(response(_, 1, "initialize", %{"supportsConfigurationDoneRequest" => true}))

      Server.receive_packet(
        server,
        launch_req(2, %{
          "request" => "launch",
          "type" => "mix_task",
          "task" => "test",
          "taskArgs" => ["--only", "quadruple"],
          "projectDir" => File.cwd!()
        })
      )

      assert_receive(response(_, 2, "launch", %{}), 5000)
      assert_receive(event(_, "initialized", %{}))

      Server.receive_packet(
        server,
        set_breakpoints_req(3, %{"path" => "lib/mix_project.ex"}, [%{"line" => 3}])
      )

      assert_receive(
        response(_, 3, "setBreakpoints", %{"breakpoints" => [%{"verified" => true}]})
      )

      Server.receive_packet(server, request(5, "configurationDone", %{}))
      assert_receive(response(_, 5, "configurationDone", %{}))

      Server.receive_packet(server, request(6, "threads", %{}))
      assert_receive(response(_, 6, "threads", %{"threads" => threads}))
      # ensure thread ids are unique
      thread_ids = Enum.map(threads, & &1["id"])
      assert Enum.count(Enum.uniq(thread_ids)) == Enum.count(thread_ids)

      assert_receive event(_, "stopped", %{
                       "allThreadsStopped" => false,
                       "reason" => "breakpoint",
                       "threadId" => thread_id
                     }),
                     5_000

      Server.receive_packet(server, stacktrace_req(7, thread_id))

      assert_receive response(_, 7, "stackTrace", %{
                       "totalFrames" => 1,
                       "stackFrames" => [
                         %{
                           "column" => 0,
                           "id" => frame_id,
                           "line" => 3,
                           "name" => "MixProject.quadruple/1",
                           "source" => %{"path" => path}
                         }
                       ]
                     })
                     when is_integer(frame_id)

      assert String.ends_with?(path, "/lib/mix_project.ex")

      Server.receive_packet(server, scopes_req(8, frame_id))

      assert_receive response(_, 8, "scopes", %{
                       "scopes" => [
                         %{
                           "expensive" => false,
                           "indexedVariables" => 0,
                           "name" => "variables",
                           "namedVariables" => 1,
                           "variablesReference" => vars_id
                         },
                         %{
                           "expensive" => false,
                           "indexedVariables" => 1,
                           "name" => "arguments",
                           "namedVariables" => 0,
                           "variablesReference" => _
                         }
                       ]
                     })

      Server.receive_packet(server, vars_req(9, vars_id))

      assert_receive response(_, 9, "variables", %{
                       "variables" => [
                         %{
                           "name" => _,
                           "type" => "integer",
                           "value" => "2",
                           "variablesReference" => 0
                         }
                       ]
                     }),
                     1000
      #  TODO pause some other thread
      Server.receive_packet(server, continue_req(10, thread_id) |> Map.put("singleThread", true))
      assert_receive response(_, 10, "continue", %{"allThreadsContinued" => false})
    end)
  end

  @tag :fixture
  test "handles invalid requests", %{server: server} do
    in_fixture(__DIR__, "mix_project", fn ->
      Server.receive_packet(server, initialize_req(1, %{}))
      assert_receive(response(_, 1, "initialize", %{"supportsConfigurationDoneRequest" => true}))

      Server.receive_packet(
        server,
        launch_req(2, %{
          "request" => "launch",
          "type" => "mix_task",
          "task" => "test",
          "projectDir" => File.cwd!()
        })
      )

      assert_receive(response(_, 2, "launch", %{}), 5000)
      assert_receive(event(_, "initialized", %{}))

      Server.receive_packet(
        server,
        set_breakpoints_req(3, %{"path" => "lib/mix_project.ex"}, [%{"line" => 3}])
      )

      assert_receive(
        response(_, 3, "setBreakpoints", %{"breakpoints" => [%{"verified" => true}]})
      )

      Server.receive_packet(server, request(5, "configurationDone", %{}))
      assert_receive(response(_, 5, "configurationDone", %{}))

      Server.receive_packet(server, request(6, "threads", %{}))
      assert_receive(response(_, 6, "threads", %{"threads" => threads}))
      # ensure thread ids are unique
      thread_ids = Enum.map(threads, & &1["id"])
      assert Enum.count(Enum.uniq(thread_ids)) == Enum.count(thread_ids)

      assert_receive event(_, "stopped", %{
                       "allThreadsStopped" => false,
                       "reason" => "breakpoint",
                       "threadId" => thread_id
                     }),
                     1_000

      Server.receive_packet(server, stacktrace_req(7, "not existing"))

      assert_receive error_response(
                       _,
                       7,
                       "stackTrace",
                       "invalidArgument",
                       "threadId not found: {threadId}",
                       %{"threadId" => "\"not existing\""}
                     )

      Server.receive_packet(server, scopes_req(8, "not existing"))

      assert_receive error_response(
                       _,
                       8,
                       "scopes",
                       "invalidArgument",
                       "frameId not found: {frameId}",
                       %{"frameId" => "\"not existing\""}
                     )

      Server.receive_packet(server, vars_req(9, "not existing"))

      assert_receive error_response(
                       _,
                       9,
                       "variables",
                       "invalidArgument",
                       "variablesReference not found: {variablesReference}",
                       %{"variablesReference" => "\"not existing\""}
                     )

      Server.receive_packet(server, next_req(10, "not existing"))

      assert_receive error_response(
                       _,
                       10,
                       "next",
                       "invalidArgument",
                       "threadId not found: {threadId}",
                       %{"threadId" => "\"not existing\""}
                     )

      Server.receive_packet(server, step_in_req(11, "not existing"))

      assert_receive error_response(
                       _,
                       11,
                       "stepIn",
                       "invalidArgument",
                       "threadId not found: {threadId}",
                       %{"threadId" => "\"not existing\""}
                     )

      Server.receive_packet(server, step_out_req(12, "not existing"))

      assert_receive error_response(
                       _,
                       12,
                       "stepOut",
                       "invalidArgument",
                       "threadId not found: {threadId}",
                       %{"threadId" => "\"not existing\""}
                     )

      Server.receive_packet(server, continue_req(13, "not existing"))

      assert_receive error_response(
                       _,
                       13,
                       "continue",
                       "invalidArgument",
                       "threadId not found: {threadId}",
                       %{"threadId" => "\"not existing\""}
                     )

      Server.receive_packet(server, request(14, "someRequest", %{"threadId" => 123}))

      assert_receive error_response(
                       _,
                       14,
                       "someRequest",
                       "notSupported",
                       "Debugger request {command} is currently not supported",
                       %{"command" => "someRequest"}
                     )

      Server.receive_packet(server, continue_req(15, thread_id))
      assert_receive response(_, 15, "continue", %{"allThreadsContinued" => false})

      Server.receive_packet(server, stacktrace_req(7, thread_id))
      thread_id_str = inspect(thread_id)

      assert_receive error_response(
                       _,
                       7,
                       "stackTrace",
                       "invalidArgument",
                       "process not paused: {threadId}",
                       %{"threadId" => ^thread_id_str}
                     )
    end)
  end

  @tag :fixture
  test "notifies about process exit", %{server: server} do
    in_fixture(__DIR__, "mix_project", fn ->
      Server.receive_packet(server, initialize_req(1, %{}))
      assert_receive(response(_, 1, "initialize", %{"supportsConfigurationDoneRequest" => true}))

      Server.receive_packet(
        server,
        launch_req(2, %{
          "request" => "launch",
          "type" => "mix_task",
          "task" => "run",
          "taskArgs" => ["-e", "MixProject.exit()"],
          "projectDir" => File.cwd!()
        })
      )

      assert_receive(response(_, 2, "launch", %{}), 5000)
      assert_receive(event(_, "initialized", %{}))

      Server.receive_packet(
        server,
        set_breakpoints_req(3, %{"path" => "lib/mix_project.ex"}, [%{"line" => 17}])
      )

      assert_receive(
        response(_, 3, "setBreakpoints", %{"breakpoints" => [%{"verified" => true}]}),
        1000
      )

      Server.receive_packet(server, request(5, "configurationDone", %{}))
      assert_receive(response(_, 5, "configurationDone", %{}))

      Server.receive_packet(server, request(6, "threads", %{}))
      assert_receive(response(_, 6, "threads", %{"threads" => threads}), 1_000)
      # ensure thread ids are unique
      thread_ids = Enum.map(threads, & &1["id"])
      assert Enum.count(Enum.uniq(thread_ids)) == Enum.count(thread_ids)

      assert_receive event(_, "stopped", %{
                       "allThreadsStopped" => false,
                       "reason" => "breakpoint",
                       "threadId" => thread_id
                     }),
                     500

      {log, stderr} =
        capture_log_and_io(:standard_error, fn ->
          assert_receive event(_, "thread", %{
                           "reason" => "exited",
                           "threadId" => ^thread_id
                         }),
                         5000
        end)

      assert log =~ "Fixture MixProject expected error"
      assert stderr =~ "Fixture MixProject expected error"
    end)
  end

  @tag :fixture
  test "notifies about mix task exit", %{server: server} do
    in_fixture(__DIR__, "mix_project", fn ->
      Server.receive_packet(server, initialize_req(1, %{}))
      assert_receive(response(_, 1, "initialize", %{"supportsConfigurationDoneRequest" => true}))

      Server.receive_packet(
        server,
        launch_req(2, %{
          "request" => "launch",
          "type" => "mix_task",
          "task" => "run",
          "taskArgs" => ["-e", "MixProject.exit_self()"],
          "projectDir" => File.cwd!()
        })
      )

      assert_receive(response(_, 2, "launch", %{}), 5000)
      assert_receive(event(_, "initialized", %{}))

      Server.receive_packet(
        server,
        set_breakpoints_req(3, %{"path" => "lib/mix_project.ex"}, [%{"line" => 29}])
      )

      assert_receive(
        response(_, 3, "setBreakpoints", %{"breakpoints" => [%{"verified" => true}]})
      )

      Server.receive_packet(server, request(5, "configurationDone", %{}))
      assert_receive(response(_, 5, "configurationDone", %{}))

      Server.receive_packet(server, request(6, "threads", %{}))
      assert_receive(response(_, 6, "threads", %{"threads" => threads}))
      # ensure thread ids are unique
      thread_ids = Enum.map(threads, & &1["id"])
      assert Enum.count(Enum.uniq(thread_ids)) == Enum.count(thread_ids)

      assert_receive event(_, "stopped", %{
                       "allThreadsStopped" => false,
                       "reason" => "breakpoint",
                       "threadId" => thread_id
                     }),
                     5000

      {log, io} =
        capture_log_and_io(:stderr, fn ->
          assert_receive event(_, "thread", %{
                           "reason" => "exited",
                           "threadId" => ^thread_id
                         }),
                         5000
        end)

      assert log =~ "Fixture MixProject raise for exit_self/0"
      assert io =~ "Fixture MixProject raise for exit_self/0"

      assert_receive event(_, "exited", %{
                       "exitCode" => 1
                     })

      assert_receive event(_, "terminated", %{
                       "restart" => false
                     })
    end)
  end

  @tag :fixture
  test "terminate threads", %{server: server} do
    in_fixture(__DIR__, "mix_project", fn ->
      Server.receive_packet(server, initialize_req(1, %{}))
      assert_receive(response(_, 1, "initialize", %{"supportsConfigurationDoneRequest" => true}))

      Server.receive_packet(
        server,
        launch_req(2, %{
          "request" => "launch",
          "type" => "mix_task",
          "task" => "run",
          "taskArgs" => ["-e", "MixProject.Some.sleep()"],
          "projectDir" => File.cwd!()
        })
      )

      assert_receive(response(_, 2, "launch", %{}), 5000)
      assert_receive(event(_, "initialized", %{}))

      Server.receive_packet(server, request(5, "configurationDone", %{}))
      assert_receive(response(_, 5, "configurationDone", %{}))
      Process.sleep(1000)
      Server.receive_packet(server, request(6, "threads", %{}))
      assert_receive(response(_, 6, "threads", %{"threads" => threads}), 1_000)
<<<<<<< HEAD

      assert [thread_id] =
               threads
               |> Enum.filter(&(&1["name"] |> String.starts_with?("MixProject.Some")))
               |> Enum.map(& &1["id"])

=======

      assert [thread_id] =
               threads
               |> Enum.filter(&(&1["name"] |> String.starts_with?("MixProject.Some")))
               |> Enum.map(& &1["id"])

>>>>>>> 6057d360
      Server.receive_packet(server, request(7, "terminateThreads", %{"threadIds" => [thread_id]}))
      assert_receive(response(_, 7, "terminateThreads", %{}), 500)

      assert_receive event(_, "thread", %{
                       "reason" => "exited",
                       "threadId" => ^thread_id
                     }),
                     5000
    end)
  end

  describe "pause" do
    @tag :fixture
    test "alive", %{server: server} do
      in_fixture(__DIR__, "mix_project", fn ->
        Server.receive_packet(server, initialize_req(1, %{}))

        assert_receive(
          response(_, 1, "initialize", %{"supportsConfigurationDoneRequest" => true})
        )

        Server.receive_packet(
          server,
          launch_req(2, %{
            "request" => "launch",
            "type" => "mix_task",
            "task" => "run",
            "taskArgs" => ["-e", "MixProject.Some.sleep()"],
            "projectDir" => File.cwd!()
          })
        )

        assert_receive(response(_, 2, "launch", %{}), 5000)
        assert_receive(event(_, "initialized", %{}))

        Server.receive_packet(server, request(5, "configurationDone", %{}))
        assert_receive(response(_, 5, "configurationDone", %{}))
        Process.sleep(1000)
        Server.receive_packet(server, request(6, "threads", %{}))
        assert_receive(response(_, 6, "threads", %{"threads" => threads}), 1_000)

        assert [thread_id] =
                 threads
                 |> Enum.filter(&(&1["name"] |> String.starts_with?("MixProject.Some")))
                 |> Enum.map(& &1["id"])

<<<<<<< HEAD
        {_, stderr} = capture_log_and_io(:standard_error, fn ->
          Server.receive_packet(server, request(7, "pause", %{"threadId" => thread_id}))
          assert_receive(response(_, 7, "pause", %{}), 500)

          assert_receive event(_, "stopped", %{
                           "allThreadsStopped" => false,
                           "reason" => "pause",
                           "threadId" => ^thread_id
                         }),
                         500
        end)
=======
        {_, stderr} =
          capture_log_and_io(:standard_error, fn ->
            Server.receive_packet(server, request(7, "pause", %{"threadId" => thread_id}))
            assert_receive(response(_, 7, "pause", %{}), 500)

            assert_receive event(_, "stopped", %{
                             "allThreadsStopped" => false,
                             "reason" => "pause",
                             "threadId" => ^thread_id
                           }),
                           500
          end)

>>>>>>> 6057d360
        assert stderr =~ "Failed to obtain meta for pid"
      end)
    end

    @tag :fixture
    test "dead", %{server: server} do
      in_fixture(__DIR__, "mix_project", fn ->
        Server.receive_packet(server, initialize_req(1, %{}))

        assert_receive(
          response(_, 1, "initialize", %{"supportsConfigurationDoneRequest" => true})
        )

        Server.receive_packet(
          server,
          launch_req(2, %{
            "request" => "launch",
            "type" => "mix_task",
            "task" => "run",
            "taskArgs" => ["-e", "MixProject.Some.sleep()"],
            "projectDir" => File.cwd!()
          })
        )

        assert_receive(response(_, 2, "launch", %{}), 5000)
        assert_receive(event(_, "initialized", %{}))

        Server.receive_packet(server, request(5, "configurationDone", %{}))
        assert_receive(response(_, 5, "configurationDone", %{}))
        Process.sleep(1000)
        Server.receive_packet(server, request(6, "threads", %{}))
        assert_receive(response(_, 6, "threads", %{"threads" => threads}), 1_000)

        assert [thread_id] =
                 threads
                 |> Enum.filter(&(&1["name"] |> String.starts_with?("MixProject.Some")))
                 |> Enum.map(& &1["id"])

        Process.whereis(MixProject.Some) |> Process.exit(:kill)
        Process.sleep(1000)

        Server.receive_packet(server, request(7, "pause", %{"threadId" => thread_id}))
        assert_receive(response(_, 7, "pause", %{}), 500)

        assert_receive event(_, "thread", %{
                         "reason" => "exited",
                         "threadId" => ^thread_id
                       }),
                       5000
      end)
    end
  end

  describe "breakpoints" do
    @tag :fixture
    test "sets and unsets breakpoints in erlang modules", %{server: server} do
      in_fixture(__DIR__, "mix_project", fn ->
        Server.receive_packet(server, initialize_req(1, %{}))
        assert_receive(response(_, 1, "initialize", _))

        Server.receive_packet(
          server,
          launch_req(2, %{
            "request" => "launch",
            "type" => "mix_task",
            "task" => "test",
            "projectDir" => File.cwd!(),
            # disable auto interpret
            "debugAutoInterpretAllModules" => false
          })
        )

        assert_receive(response(_, 2, "launch", _), 3000)
        assert_receive(event(_, "initialized", %{}), 5000)

        refute :hello in :int.interpreted()

        Server.receive_packet(
          server,
          set_breakpoints_req(3, %{"path" => "src/hello.erl"}, [%{"line" => 5}])
        )

        assert_receive(
          response(_, 3, "setBreakpoints", %{"breakpoints" => [%{"verified" => true}]}),
          3000
        )

        assert :hello in :int.interpreted()
        assert [{{:hello, 5}, [:active, :enable, :null, _]}] = :int.all_breaks(:hello)
        assert %{"src/hello.erl" => [hello: 5]} = :sys.get_state(server).breakpoints

        Server.receive_packet(
          server,
          set_breakpoints_req(3, %{"path" => "src/hello.erl"}, [%{"line" => 5}, %{"line" => 6}])
        )

        assert_receive(
          response(_, 3, "setBreakpoints", %{
            "breakpoints" => [%{"verified" => true}, %{"verified" => true}]
          }),
          3000
        )

        assert [{{:hello, 5}, _}, {{:hello, 6}, _}] = :int.all_breaks(:hello)

        assert %{"src/hello.erl" => [{:hello, 5}, {:hello, 6}]} =
                 :sys.get_state(server).breakpoints

        Server.receive_packet(
          server,
          set_breakpoints_req(3, %{"path" => "src/hello.erl"}, [%{"line" => 6}])
        )

        assert_receive(
          response(_, 3, "setBreakpoints", %{"breakpoints" => [%{"verified" => true}]}),
          3000
        )

        assert [{{:hello, 6}, _}] = :int.all_breaks(:hello)
        assert %{"src/hello.erl" => [{:hello, 6}]} = :sys.get_state(server).breakpoints

        Server.receive_packet(
          server,
          set_breakpoints_req(3, %{"path" => "src/hello.erl"}, [])
        )

        assert_receive(
          response(_, 3, "setBreakpoints", %{"breakpoints" => []}),
          3000
        )

        assert [] = :int.all_breaks(:hello)
        assert %{} == :sys.get_state(server).breakpoints
      end)
    end

    @tag :fixture
    test "sets and unsets breakpoints in elixir modules", %{server: server} do
      in_fixture(__DIR__, "mix_project", fn ->
        Server.receive_packet(server, initialize_req(1, %{}))
        assert_receive(response(_, 1, "initialize", _))

        Server.receive_packet(
          server,
          launch_req(2, %{
            "request" => "launch",
            "type" => "mix_task",
            "task" => "test",
            "projectDir" => File.cwd!(),
            # disable auto interpret
            "debugAutoInterpretAllModules" => false
          })
        )

        assert_receive(response(_, 2, "launch", _), 3000)
        assert_receive(event(_, "initialized", %{}), 5000)

        refute MixProject in :int.interpreted()
        refute MixProject.Some in :int.interpreted()

        Server.receive_packet(
          server,
          set_breakpoints_req(3, %{"path" => "lib/mix_project.ex"}, [%{"line" => 3}])
        )

        assert_receive(
          response(_, 3, "setBreakpoints", %{"breakpoints" => [%{"verified" => true}]}),
          3000
        )

        assert MixProject in :int.interpreted()
        refute MixProject.Some in :int.interpreted()

        assert [{{MixProject, 3}, [:active, :enable, :null, _]}] = :int.all_breaks(MixProject)

        assert %{"lib/mix_project.ex" => [{MixProject, 3}]} = :sys.get_state(server).breakpoints

        Server.receive_packet(
          server,
          set_breakpoints_req(3, %{"path" => "lib/mix_project.ex"}, [
            %{"line" => 3},
            %{"line" => 7},
            %{"line" => 35}
          ])
        )

        assert_receive(
          response(_, 3, "setBreakpoints", %{
            "breakpoints" => [%{"verified" => true}, %{"verified" => true}, %{"verified" => true}]
          }),
          3000
        )

        assert MixProject.Some in :int.interpreted()
        assert [{{MixProject, 3}, _}, {{MixProject, 7}, _}] = :int.all_breaks(MixProject)
        assert [{{MixProject.Some, 35}, _}] = :int.all_breaks(MixProject.Some)

        assert %{
                 "lib/mix_project.ex" => [{MixProject, 3}, {MixProject, 7}, {MixProject.Some, 35}]
               } = :sys.get_state(server).breakpoints

        Server.receive_packet(
          server,
          set_breakpoints_req(3, %{"path" => "lib/mix_project.ex"}, [
            %{"line" => 35},
            %{"line" => 39}
          ])
        )

        assert_receive(
          response(_, 3, "setBreakpoints", %{
            "breakpoints" => [%{"verified" => true}, %{"verified" => true}]
          }),
          3000
        )

        assert [] = :int.all_breaks(MixProject)

        assert [{{MixProject.Some, 35}, _}, {{MixProject.Some, 39}, _}] =
                 :int.all_breaks(MixProject.Some)

        assert %{"lib/mix_project.ex" => [{MixProject.Some, 35}, {MixProject.Some, 39}]} =
                 :sys.get_state(server).breakpoints

        Server.receive_packet(
          server,
          set_breakpoints_req(3, %{"path" => "lib/mix_project.ex"}, [])
        )

        assert_receive(
          response(_, 3, "setBreakpoints", %{"breakpoints" => []}),
          3000
        )

        assert [] = :int.all_breaks(MixProject.Some)
        assert %{} == :sys.get_state(server).breakpoints
      end)
    end

    @tag :fixture
    test "sets and unsets breakpoints in different files", %{server: server} do
      in_fixture(__DIR__, "mix_project", fn ->
        Server.receive_packet(server, initialize_req(1, %{}))
        assert_receive(response(_, 1, "initialize", _))

        Server.receive_packet(
          server,
          launch_req(2, %{
            "request" => "launch",
            "type" => "mix_task",
            "task" => "test",
            "projectDir" => File.cwd!(),
            # disable auto interpret
            "debugAutoInterpretAllModules" => false
          })
        )

        assert_receive(response(_, 2, "launch", _), 3000)
        assert_receive(event(_, "initialized", %{}), 5000)

        refute MixProject in :int.interpreted()
        refute :hello in :int.interpreted()

        Server.receive_packet(
          server,
          set_breakpoints_req(3, %{"path" => "lib/mix_project.ex"}, [%{"line" => 3}])
        )

        assert_receive(
          response(_, 3, "setBreakpoints", %{"breakpoints" => [%{"verified" => true}]}),
          3000
        )

        assert MixProject in :int.interpreted()
        refute :hello in :int.interpreted()

        assert [
                 {{MixProject, 3}, [:active, :enable, :null, {BreakpointCondition, :check_0}]}
               ] ==
                 :int.all_breaks(MixProject)

        assert %{"lib/mix_project.ex" => [{MixProject, 3}]} = :sys.get_state(server).breakpoints

        Server.receive_packet(
          server,
          set_breakpoints_req(3, %{"path" => "src/hello.erl"}, [%{"line" => 5}])
        )

        assert_receive(
          response(_, 3, "setBreakpoints", %{"breakpoints" => [%{"verified" => true}]}),
          3000
        )

        assert :hello in :int.interpreted()
        assert [{{:hello, 5}, _}] = :int.all_breaks(:hello)

        assert %{"lib/mix_project.ex" => [{MixProject, 3}], "src/hello.erl" => [hello: 5]} ==
                 :sys.get_state(server).breakpoints

        Server.receive_packet(
          server,
          set_breakpoints_req(3, %{"path" => "lib/mix_project.ex"}, [])
        )

        assert_receive(
          response(_, 3, "setBreakpoints", %{"breakpoints" => []}),
          3000
        )

        assert [] = :int.all_breaks(MixProject)
        assert [{{:hello, 5}, _}] = :int.all_breaks(:hello)
        assert %{"src/hello.erl" => [hello: 5]} == :sys.get_state(server).breakpoints

        Server.receive_packet(
          server,
          set_breakpoints_req(3, %{"path" => "src/hello.erl"}, [])
        )

        assert_receive(
          response(_, 3, "setBreakpoints", %{"breakpoints" => []}),
          3000
        )

        assert [] = :int.all_breaks(:hello)
        assert %{} == :sys.get_state(server).breakpoints
      end)
    end

    @tag :fixture
    test "sets, modifies and unsets conditional breakpoints", %{server: server} do
      in_fixture(__DIR__, "mix_project", fn ->
        Server.receive_packet(server, initialize_req(1, %{}))
        assert_receive(response(_, 1, "initialize", _))

        Server.receive_packet(
          server,
          launch_req(2, %{
            "request" => "launch",
            "type" => "mix_task",
            "task" => "test",
            "projectDir" => File.cwd!(),
            # disable auto interpret
            "debugAutoInterpretAllModules" => false
          })
        )

        assert_receive(response(_, 2, "launch", _), 3000)
        assert_receive(event(_, "initialized", %{}), 5000)

        refute MixProject in :int.interpreted()

        # set

        Server.receive_packet(
          server,
          set_breakpoints_req(3, %{"path" => "lib/mix_project.ex"}, [
            %{"line" => 3, "condition" => "a == b"}
          ])
        )

        assert_receive(
          response(_, 3, "setBreakpoints", %{"breakpoints" => [%{"verified" => true}]}),
          3000
        )

        assert MixProject in :int.interpreted()

        assert [
                 {{MixProject, 3}, [:active, :enable, :null, _]}
               ] = :int.all_breaks(MixProject)

        assert %{"lib/mix_project.ex" => [{MixProject, 3}]} = :sys.get_state(server).breakpoints

        assert BreakpointCondition.has_condition?(MixProject, [3])

        assert BreakpointCondition.get_condition(0) == {"a == b", nil, 0, 0}

        # modify

        Server.receive_packet(
          server,
          set_breakpoints_req(3, %{"path" => "lib/mix_project.ex"}, [
            %{"line" => 3, "condition" => "x == y"}
          ])
        )

        assert_receive(
          response(_, 3, "setBreakpoints", %{"breakpoints" => [%{"verified" => true}]}),
          3000
        )

        assert [
                 {{MixProject, 3}, [:active, :enable, :null, {BreakpointCondition, :check_0}]}
               ] ==
                 :int.all_breaks(MixProject)

        assert %{"lib/mix_project.ex" => [{MixProject, 3}]} = :sys.get_state(server).breakpoints

        assert BreakpointCondition.has_condition?(MixProject, [3])

        assert BreakpointCondition.get_condition(0) == {"x == y", nil, 0, 0}

        # unset

        Server.receive_packet(
          server,
          set_breakpoints_req(3, %{"path" => "lib/mix_project.ex"}, [])
        )

        assert_receive(
          response(_, 3, "setBreakpoints", %{"breakpoints" => []}),
          3000
        )

        assert [] == :int.all_breaks(MixProject)

        assert %{} == :sys.get_state(server).breakpoints

        refute BreakpointCondition.has_condition?(MixProject, [3])
      end)
    end

    @tag :fixture
    test "sets, modifies and unsets hit conditions", %{server: server} do
      in_fixture(__DIR__, "mix_project", fn ->
        Server.receive_packet(server, initialize_req(1, %{}))
        assert_receive(response(_, 1, "initialize", _))

        Server.receive_packet(
          server,
          launch_req(2, %{
            "request" => "launch",
            "type" => "mix_task",
            "task" => "test",
            "projectDir" => File.cwd!(),
            # disable auto interpret
            "debugAutoInterpretAllModules" => false
          })
        )

        assert_receive(response(_, 2, "launch", _), 3000)
        assert_receive(event(_, "initialized", %{}), 5000)

        refute MixProject in :int.interpreted()

        # set

        Server.receive_packet(
          server,
          set_breakpoints_req(3, %{"path" => "lib/mix_project.ex"}, [
            %{"line" => 3, "hitCondition" => "25"}
          ])
        )

        assert_receive(
          response(_, 3, "setBreakpoints", %{"breakpoints" => [%{"verified" => true}]}),
          3000
        )

        assert MixProject in :int.interpreted()

        assert [
                 {{MixProject, 3}, [:active, :enable, :null, _]}
               ] = :int.all_breaks(MixProject)

        assert %{"lib/mix_project.ex" => [{MixProject, 3}]} = :sys.get_state(server).breakpoints

        assert BreakpointCondition.has_condition?(MixProject, [3])

        assert BreakpointCondition.get_condition(0) == {"true", nil, 25, 0}

        # modify

        Server.receive_packet(
          server,
          set_breakpoints_req(3, %{"path" => "lib/mix_project.ex"}, [
            %{"line" => 3, "hitCondition" => "55"}
          ])
        )

        assert_receive(
          response(_, 3, "setBreakpoints", %{"breakpoints" => [%{"verified" => true}]}),
          3000
        )

        assert [
                 {{MixProject, 3}, [:active, :enable, :null, {BreakpointCondition, :check_0}]}
               ] ==
                 :int.all_breaks(MixProject)

        assert %{"lib/mix_project.ex" => [{MixProject, 3}]} = :sys.get_state(server).breakpoints

        assert BreakpointCondition.has_condition?(MixProject, [3])

        assert BreakpointCondition.get_condition(0) == {"true", nil, 55, 0}

        # unset

        Server.receive_packet(
          server,
          set_breakpoints_req(3, %{"path" => "lib/mix_project.ex"}, [])
        )

        assert_receive(
          response(_, 3, "setBreakpoints", %{"breakpoints" => []}),
          3000
        )

        assert [] == :int.all_breaks(MixProject)

        assert %{} == :sys.get_state(server).breakpoints

        refute BreakpointCondition.has_condition?(MixProject, [3])
      end)
    end

    @tag :fixture
    test "sets, modifies and unsets log message", %{server: server} do
      in_fixture(__DIR__, "mix_project", fn ->
        Server.receive_packet(server, initialize_req(1, %{}))
        assert_receive(response(_, 1, "initialize", _))

        Server.receive_packet(
          server,
          launch_req(2, %{
            "request" => "launch",
            "type" => "mix_task",
            "task" => "test",
            "projectDir" => File.cwd!(),
            # disable auto interpret
            "debugAutoInterpretAllModules" => false
          })
        )

        assert_receive(response(_, 2, "launch", _), 3000)
        assert_receive(event(_, "initialized", %{}), 5000)

        refute MixProject in :int.interpreted()

        # set

        Server.receive_packet(
          server,
          set_breakpoints_req(3, %{"path" => "lib/mix_project.ex"}, [
            %{"line" => 3, "logMessage" => "breakpoint hit"}
          ])
        )

        assert_receive(
          response(_, 3, "setBreakpoints", %{"breakpoints" => [%{"verified" => true}]}),
          3000
        )

        assert MixProject in :int.interpreted()

        assert [
                 {{MixProject, 3}, [:active, :enable, :null, _]}
               ] = :int.all_breaks(MixProject)

        assert %{"lib/mix_project.ex" => [{MixProject, 3}]} = :sys.get_state(server).breakpoints

        assert BreakpointCondition.has_condition?(MixProject, [3])

        assert BreakpointCondition.get_condition(0) == {"true", "breakpoint hit", 0, 0}

        # modify

        Server.receive_packet(
          server,
          set_breakpoints_req(3, %{"path" => "lib/mix_project.ex"}, [
            %{"line" => 3, "logMessage" => "abc"}
          ])
        )

        assert_receive(
          response(_, 3, "setBreakpoints", %{"breakpoints" => [%{"verified" => true}]}),
          3000
        )

        assert [
                 {{MixProject, 3}, [:active, :enable, :null, {BreakpointCondition, :check_0}]}
               ] ==
                 :int.all_breaks(MixProject)

        assert %{"lib/mix_project.ex" => [{MixProject, 3}]} = :sys.get_state(server).breakpoints

        assert BreakpointCondition.has_condition?(MixProject, [3])

        assert BreakpointCondition.get_condition(0) == {"true", "abc", 0, 0}

        # unset

        Server.receive_packet(
          server,
          set_breakpoints_req(3, %{"path" => "lib/mix_project.ex"}, [])
        )

        assert_receive(
          response(_, 3, "setBreakpoints", %{"breakpoints" => []}),
          3000
        )

        assert [] == :int.all_breaks(MixProject)

        assert %{} == :sys.get_state(server).breakpoints

        refute BreakpointCondition.has_condition?(MixProject, [3])
      end)
    end
  end

  describe "function breakpoints" do
    test "sets and unsets function breakpoints", %{server: server} do
      in_fixture(__DIR__, "mix_project", fn ->
        Server.receive_packet(server, initialize_req(1, %{}))
        assert_receive(response(_, 1, "initialize", _))

        Server.receive_packet(
          server,
          launch_req(2, %{
            "request" => "launch",
            "type" => "mix_task",
            "task" => "test",
            "projectDir" => File.cwd!(),
            # disable auto interpret
            "debugAutoInterpretAllModules" => false
          })
        )

        assert_receive(response(_, 2, "launch", _), 3000)
        assert_receive(event(_, "initialized", %{}), 5000)

        refute :hello in :int.interpreted()

        Server.receive_packet(
          server,
          set_function_breakpoints_req(3, [%{"name" => ":hello.hello_world/0"}])
        )

        assert_receive(
          response(_, 3, "setFunctionBreakpoints", %{"breakpoints" => [%{"verified" => true}]}),
          3000
        )

        assert :hello in :int.interpreted()
        assert [{{:hello, 5}, _}] = :int.all_breaks(:hello)
        assert [{{:hello, :hello_world, 0}, [5]}] = :sys.get_state(server).function_breakpoints

        Server.receive_packet(
          server,
          set_function_breakpoints_req(3, [
            %{"name" => ":hello.hello_world/0"},
            %{"name" => "MixProject.quadruple/1"}
          ])
        )

        assert_receive(
          response(_, 3, "setFunctionBreakpoints", %{
            "breakpoints" => [%{"verified" => true}, %{"verified" => true}]
          }),
          3000
        )

        assert MixProject in :int.interpreted()
        assert [{{:hello, 5}, _}] = :int.all_breaks(:hello)
        assert [{{MixProject, 3}, _}] = :int.all_breaks(MixProject)

        assert [{{MixProject, :quadruple, 1}, [3]}, {{:hello, :hello_world, 0}, [5]}] =
                 :sys.get_state(server).function_breakpoints

        Server.receive_packet(
          server,
          set_function_breakpoints_req(3, [%{"name" => "MixProject.quadruple/1"}])
        )

        assert_receive(
          response(_, 3, "setFunctionBreakpoints", %{"breakpoints" => [%{"verified" => true}]}),
          3000
        )

        assert [] = :int.all_breaks(:hello)
        assert [{{MixProject, 3}, _}] = :int.all_breaks(MixProject)
        assert [{{MixProject, :quadruple, 1}, [3]}] = :sys.get_state(server).function_breakpoints
      end)
    end

    test "sets, modifies and unsets conditional function breakpoints", %{server: server} do
      in_fixture(__DIR__, "mix_project", fn ->
        Server.receive_packet(server, initialize_req(1, %{}))
        assert_receive(response(_, 1, "initialize", _))

        Server.receive_packet(
          server,
          launch_req(2, %{
            "request" => "launch",
            "type" => "mix_task",
            "task" => "test",
            "projectDir" => File.cwd!(),
            # disable auto interpret
            "debugAutoInterpretAllModules" => false
          })
        )

        assert_receive(response(_, 2, "launch", _), 3000)
        assert_receive(event(_, "initialized", %{}), 5000)

        refute :hello in :int.interpreted()

        # set

        Server.receive_packet(
          server,
          set_function_breakpoints_req(3, [
            %{"name" => ":hello.hello_world/0", "condition" => "a == b"}
          ])
        )

        assert_receive(
          response(_, 3, "setFunctionBreakpoints", %{"breakpoints" => [%{"verified" => true}]}),
          3000
        )

        assert :hello in :int.interpreted()

        assert [
                 {{:hello, 5}, [:active, :enable, :null, {BreakpointCondition, :check_0}]}
               ] = :int.all_breaks(:hello)

        assert [{{:hello, :hello_world, 0}, [5]}] = :sys.get_state(server).function_breakpoints

        assert BreakpointCondition.has_condition?(:hello, [5])

        assert BreakpointCondition.get_condition(0) == {"a == b", nil, 0, 0}

        # update

        Server.receive_packet(
          server,
          set_function_breakpoints_req(3, [
            %{"name" => ":hello.hello_world/0", "condition" => "x == y"}
          ])
        )

        assert_receive(
          response(_, 3, "setFunctionBreakpoints", %{
            "breakpoints" => [%{"verified" => true}]
          }),
          3000
        )

        assert [
                 {{:hello, 5}, [:active, :enable, :null, {BreakpointCondition, :check_0}]}
               ] = :int.all_breaks(:hello)

        assert [{{:hello, :hello_world, 0}, [5]}] = :sys.get_state(server).function_breakpoints

        assert BreakpointCondition.has_condition?(:hello, [5])

        assert BreakpointCondition.get_condition(0) == {"x == y", nil, 0, 0}

        # unset

        Server.receive_packet(
          server,
          set_function_breakpoints_req(3, [])
        )

        assert_receive(
          response(_, 3, "setFunctionBreakpoints", %{"breakpoints" => []}),
          3000
        )

        assert [] = :int.all_breaks(:hello)
        assert [] = :sys.get_state(server).function_breakpoints

        refute BreakpointCondition.has_condition?(:hello, [5])
      end)
    end

    test "sets, modifies and unsets hit condition on function breakpoints", %{server: server} do
      in_fixture(__DIR__, "mix_project", fn ->
        Server.receive_packet(server, initialize_req(1, %{}))
        assert_receive(response(_, 1, "initialize", _))

        Server.receive_packet(
          server,
          launch_req(2, %{
            "request" => "launch",
            "type" => "mix_task",
            "task" => "test",
            "projectDir" => File.cwd!(),
            # disable auto interpret
            "debugAutoInterpretAllModules" => false
          })
        )

        assert_receive(response(_, 2, "launch", _), 3000)
        assert_receive(event(_, "initialized", %{}), 5000)

        refute :hello in :int.interpreted()

        # set

        Server.receive_packet(
          server,
          set_function_breakpoints_req(3, [
            %{"name" => ":hello.hello_world/0", "hitCondition" => "25"}
          ])
        )

        assert_receive(
          response(_, 3, "setFunctionBreakpoints", %{"breakpoints" => [%{"verified" => true}]}),
          3000
        )

        assert :hello in :int.interpreted()

        assert [
                 {{:hello, 5}, [:active, :enable, :null, {BreakpointCondition, :check_0}]}
               ] = :int.all_breaks(:hello)

        assert [{{:hello, :hello_world, 0}, [5]}] = :sys.get_state(server).function_breakpoints

        assert BreakpointCondition.has_condition?(:hello, [5])

        assert BreakpointCondition.get_condition(0) == {"true", nil, 25, 0}

        # update

        Server.receive_packet(
          server,
          set_function_breakpoints_req(3, [
            %{"name" => ":hello.hello_world/0", "hitCondition" => "55"}
          ])
        )

        assert_receive(
          response(_, 3, "setFunctionBreakpoints", %{
            "breakpoints" => [%{"verified" => true}]
          }),
          3000
        )

        assert [
                 {{:hello, 5}, [:active, :enable, :null, {BreakpointCondition, :check_0}]}
               ] = :int.all_breaks(:hello)

        assert [{{:hello, :hello_world, 0}, [5]}] = :sys.get_state(server).function_breakpoints

        assert BreakpointCondition.has_condition?(:hello, [5])

        assert BreakpointCondition.get_condition(0) == {"true", nil, 55, 0}

        # unset

        Server.receive_packet(
          server,
          set_function_breakpoints_req(3, [])
        )

        assert_receive(
          response(_, 3, "setFunctionBreakpoints", %{"breakpoints" => []}),
          3000
        )

        assert [] = :int.all_breaks(:hello)
        assert [] = :sys.get_state(server).function_breakpoints

        refute BreakpointCondition.has_condition?(:hello, [5])
      end)
    end
  end

  describe "Watch section" do
    defp gen_watch_expression_packet(expr) do
      %{
        "arguments" => %{
          "context" => "watch",
          "expression" => expr,
          "frameId" => 123
        },
        "command" => "evaluate",
        "seq" => 1,
        "type" => "request"
      }
    end

    test "Evaluate expression with OK result", %{server: server} do
      Server.receive_packet(server, initialize_req(1, %{}))
      assert_receive(response(_, 1, "initialize", _))

      Server.receive_packet(
        server,
        gen_watch_expression_packet("1 + 2 + 3 + 4")
      )

      assert_receive(%{"body" => %{"result" => "10"}}, 1000)

      assert Process.alive?(server)
    end

    @tag :capture_log
    test "Evaluate expression with ERROR result", %{server: server} do
      Server.receive_packet(server, initialize_req(1, %{}))
      assert_receive(response(_, 1, "initialize", _))

      Server.receive_packet(
        server,
        gen_watch_expression_packet("1 = 2")
      )

      assert_receive(%{"body" => %{"result" => result}}, 1000)

      assert result =~ ~r/badmatch/

      assert Process.alive?(server)
    end

    test "Evaluate expression with attempt to exit debugger process", %{server: server} do
      Server.receive_packet(server, initialize_req(1, %{}))
      assert_receive(response(_, 1, "initialize", _))

      Server.receive_packet(
        server,
        gen_watch_expression_packet("Process.exit(self(), :normal)")
      )

      assert_receive(%{"body" => %{"result" => result}}, 1000)

      assert result =~ ~r/:exit/

      assert Process.alive?(server)
    end

    test "Evaluate expression with attempt to throw debugger process", %{server: server} do
      Server.receive_packet(server, initialize_req(1, %{}))
      assert_receive(response(_, 1, "initialize", _))

      Server.receive_packet(
        server,
        gen_watch_expression_packet("throw(:goodmorning_bug)")
      )

      assert_receive(%{"body" => %{"result" => result}}, 1000)

      assert result =~ ~r/:goodmorning_bug/

      assert Process.alive?(server)
    end

    test "Evaluate expression which has long execution", %{server: server} do
      Server.receive_packet(server, initialize_req(1, %{}))
      assert_receive(response(_, 1, "initialize", _))

      Server.receive_packet(
        server,
        launch_req(2, %{
          "request" => "launch",
          "type" => "mix_task",
          "task" => "test",
          "projectDir" => File.cwd!(),
          "debugExpressionTimeoutMs" => 500
        })
      )

      assert_receive(response(_, 2, "launch", %{}), 5000)

      Server.receive_packet(
        server,
        gen_watch_expression_packet(":timer.sleep(10_000)")
      )

      assert_receive(%{"body" => %{"result" => result}}, 1100)

      assert result =~ ~r/:elixir_ls_expression_timeout/

      assert Process.alive?(server)
    end
  end
end<|MERGE_RESOLUTION|>--- conflicted
+++ resolved
@@ -604,21 +604,12 @@
       Process.sleep(1000)
       Server.receive_packet(server, request(6, "threads", %{}))
       assert_receive(response(_, 6, "threads", %{"threads" => threads}), 1_000)
-<<<<<<< HEAD
 
       assert [thread_id] =
                threads
                |> Enum.filter(&(&1["name"] |> String.starts_with?("MixProject.Some")))
                |> Enum.map(& &1["id"])
 
-=======
-
-      assert [thread_id] =
-               threads
-               |> Enum.filter(&(&1["name"] |> String.starts_with?("MixProject.Some")))
-               |> Enum.map(& &1["id"])
-
->>>>>>> 6057d360
       Server.receive_packet(server, request(7, "terminateThreads", %{"threadIds" => [thread_id]}))
       assert_receive(response(_, 7, "terminateThreads", %{}), 500)
 
@@ -665,19 +656,6 @@
                  |> Enum.filter(&(&1["name"] |> String.starts_with?("MixProject.Some")))
                  |> Enum.map(& &1["id"])
 
-<<<<<<< HEAD
-        {_, stderr} = capture_log_and_io(:standard_error, fn ->
-          Server.receive_packet(server, request(7, "pause", %{"threadId" => thread_id}))
-          assert_receive(response(_, 7, "pause", %{}), 500)
-
-          assert_receive event(_, "stopped", %{
-                           "allThreadsStopped" => false,
-                           "reason" => "pause",
-                           "threadId" => ^thread_id
-                         }),
-                         500
-        end)
-=======
         {_, stderr} =
           capture_log_and_io(:standard_error, fn ->
             Server.receive_packet(server, request(7, "pause", %{"threadId" => thread_id}))
@@ -691,7 +669,6 @@
                            500
           end)
 
->>>>>>> 6057d360
         assert stderr =~ "Failed to obtain meta for pid"
       end)
     end
