<<<<<<< HEAD
### Unreleased

- Dialyxir new 1.0-rc formatting support
- `can_format/2` now case-insensitive (fixes formatting on Mac OS X)
- `defdelegate` snippet is now syntactically correct (was previously missing a comma)
- `workspace/didChangeConfiguration` handles `null` now (fixes [eglot](https://github.com/joaotavora/eglot) support)
- Update elixir_sense
- Watch LiveView .leex files
=======
### v0.2.25: 23 May 2019

- Fix compatibility with Elixir 1.9
- Fix bug where Mix file is not reloaded on change if it had errors
- Remove unneccessary empty parens from suggested specs
- Add 'dialyzerFormat' setting to select which warning formatter to use. Options are `"dialyzer"` (default), `"dialyxir_short"`, `"dialyxir_long"` 
- (VS Code) Support syntax highlighting in Phoenix LiveView (.leex) files, including ~L sigil (Thanks to @rrichardsonv)
- (VS Code) Improved syntax highlighting and other automatic behavior (Thanks to @crbelaus)
- Fix crash when yecc grammar file has conflicts
- Dialyzer robustness improvements
- When autocompleting a function name with cursor immediately prior to a `(`, don't insert additional parens and argument list
>>>>>>> ee2ffd13

### v0.2.24: 15 Oct 2018

- Fix debugger crash in new versions of VS Code (Thanks to @martin-watts)
- Minor improvements to logs and error messages

### v0.2.23: 05 Aug 2018

- Fix crashes caused by the new spec suggestions feature
- Fix showing of @spec suggestions on newly opened files

### v0.2.22: 03 Aug 2018

- Fix crash in Dialyzer when stale-checking beam files takes too long
- Fix documentation and arg names in suggestions for Elixir 1.7
- Formatter response is now incremental instead of replacing the entire document text
- New feature: Autocomplete suggestions for struct field names (Thanks to @msaraiva/elixir_sense)
- New feature: Suggest @spec annotations using Dialyzer's inferred success typings. To turn it off, set `elixirLS.suggestSpecs: false`

### v0.2.21: 13 Jul 2018

- Print PATH to developer console if "elixir" command fails
- Fix Dialyzer crash when some modules are undialyzable

### v0.2.20: 13 Jul 2018

- Skipped because I got my versions out of sync :/

### v0.2.19: 06 Jul 2018

- Fix compatibility issues with recent Elixir versions (1.7.0-dev) and Erlang OTP 21
- Go-to-definition now works for variables (thanks to [Elixir Sense](https://github.com/msaraiva/elixir_sense))
- Better error messages when server crashes or fails to launch

### v0.2.18: 19 Mar 2018

- Fix autocomplete bugs when typing in parentheses
- Copy latest syntax highlighting from fr1zle/vscode-elixir
- Handle `subdirectories` and `import_deps` in `.formatter.exs`. Requires the latest Elixir (1.6.5), which you can install via kiex with `kiex install master` prior to its release.

### v0.2.17: 9 Mar 2018

- New feature: Automatically fetch deps when compiling. Set `elixirLS.fetchDeps` to `false` to disable
- New feature: Incremental text synchronization
- Minor improvements to autocomplete and automatic block closing

### v0.2.16: 7 Mar 2018

- New feature: Smart automatic insertion of "end" when beginning a block. This replaces the autocomplete-based approach and fixes the very annoying completion of "->" with "end" when not appropriate
- ** ACCEPT AUTOCOMPLETE SUGGESTIONS WITH TAB INSTEAD OF ENTER.** See readme for an explanation of why. You can change it back if you really want.
- Change default settings to automatically trim trailing whitespace and add newline at end of file
- Don't trigger autocomplete on "\_" because you're usually just naming an unused variable

### v0.2.15: 6 Mar 2018

- Improve autocomplete and re-enable quickSuggestions by default

### v0.2.14: 3 Mar 2018

- Fix failures to launch in some projects

### v0.2.13: 2 Mar 2018

- New feature: Find references to modules and functions (Thanks to @mattbaker)
- New feature: Find symbols in document (Thanks to @mattbaker)
- Fix failure to launch if project prints anything to stdout in the mixfile

### v0.2.12: 22 Feb 2018

- Fix bug where Dialyzer warnings sometimes remain after being fixed
- Override build directory to ".elixir_ls/build" as [recommended by José Valim](https://github.com/elixir-lang/elixir/issues/7356#issuecomment-366644546)
- Fix restart button in debugger

### v0.2.11: 31 Jan 2018

- Improve syntax highlighting (Thanks to @TeeSeal)

### v0.2.10: 24 Jan 2018

- Fix builds and related features on Windows

### v0.2.9: 29 Nov 2017

- Fix autocomplete not firing after "."

### v0.2.8: 29 Nov 2017

- Add auto-indentation rules (copied from
  [fr1zle/vscode-elixir](https://github.com/fr1zle/vscode-elixir))
- Disable `editor.quickSuggestions` by default so autocomplete suggestions are
  triggered automatically only when after a ".". This is nice because the
  language server irritatingly tries to auto-complete things like "do" or "else"
  if they come at the end of a line.
- Add configuration option "mixEnv" to set the Mix environment used when
  compiling. It now defaults to "test" instead of "dev" to aid in TDD and to
  avoid interfering with the Phoenix dev server.
- Add configuration option "projectDir" for when your Mix project is in a
  subdirectory instead of the workspace root.
- Add debug launch configuration option "env" to set environment variables
  (including `MIX_ENV`)
- Add debug launch configuration option "excludeModules" to avoid interpreting
  modules. This is important if for modules that contain NIFs which can't be
  debugged.

### v0.2.7: 9 Nov 2017

- Read formatter options from `.formatter.exs` in project root instead of
  including line length in extension config options

### v0.2.6: 3 Nov 2017

- Don't focus Output pane on errors because request handler errors are common
  and recoverable

### v0.2.5: 3 Nov 2017

- Improve error output in debugger and fix failures to launch debugger

### v0.2.4: 25 Oct 2017

- Package ElixirLS as .ez archives instead of escripts. This should make `asdf`
  installs work.
- Fix debugger error logging when initialize fails
- Fix timeouts when calling back into the language server with build or dialyzer
  results

### v0.2.3: 24 Oct 2017

- Fix failing debugger launch
- Fix segfaults in OTP 20 caused by regexes precompiled in OTP 19

### v0.2.2: 19 Oct 2017

- Fix launch on Windows when there are spaces in the path

### v0.2.1: 19 Oct 2017

- Fix bug where deps are recompiled after every change
- Update README
- Update syntax highlighting (merged from fr1zle/vscode-elixir)

### v0.2.0: 17 Oct 2017

- Rewritten build system to make use of Elixir 1.6 compiler diagnostics
- Code formatting in Elixir 1.6
- Automatic dialyzer server in Erlang/OTP 20
- Lots and lots of refactoring

### v0.0.9: 23 Jun 2017

- Revert to building with Erlang OTP 19.2 instead of 20.0. It seems that
  escripts built with 20.0 won't run on 19.2 runtimes.
- Fix handling of Windows paths with non-default drive letter

### v0.0.8: 23 Jun 2017

- Enable setting breakpoints in Erlang modules

### v0.0.7: 12 Jun 2017

- Fix launching of debugger on OSX (when working directory is not set to the
  extension directory)
- Fix launching of language server when Elixir is installed with "asdf" tool.
  (Fix in 0.0.6 didn't actually work)

### v0.0.6: 12 Jun 2017

- Handle Elixir installations that were done via the "asdf" tool

### v0.0.5: 11 Jun 2017

- Windows support

### v0.0.4: 10 Jun 2017

- Updated ElixirLS to package its apps as escripts and updated client to handle
  it. This should fix the error `(Mix) Could not start application language_server: could not find application file: language_server.app`.
  Windows, however, is still broken.
- Began a changelog :)<|MERGE_RESOLUTION|>--- conflicted
+++ resolved
@@ -1,4 +1,3 @@
-<<<<<<< HEAD
 ### Unreleased
 
 - Dialyxir new 1.0-rc formatting support
@@ -7,7 +6,7 @@
 - `workspace/didChangeConfiguration` handles `null` now (fixes [eglot](https://github.com/joaotavora/eglot) support)
 - Update elixir_sense
 - Watch LiveView .leex files
-=======
+
 ### v0.2.25: 23 May 2019
 
 - Fix compatibility with Elixir 1.9
@@ -19,7 +18,6 @@
 - Fix crash when yecc grammar file has conflicts
 - Dialyzer robustness improvements
 - When autocompleting a function name with cursor immediately prior to a `(`, don't insert additional parens and argument list
->>>>>>> ee2ffd13
 
 ### v0.2.24: 15 Oct 2018
 
