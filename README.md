--- conflicted
+++ resolved
@@ -143,8 +143,6 @@
 }
 ```
 
-<<<<<<< HEAD
-=======
 ### Phoenix apps
 
 Use the following launch config to debug phoenix apps
@@ -161,7 +159,6 @@
 
 Please make sure that `startApps` is not set to `true` as it prevents phoenix from starting correctly. On the other hand phoenix tests expects that the apps are already started so in that case set it to `true`.
 
->>>>>>> 6057d360
 ### NIF modules limitation
 
 Please note that due to `:int` limitation NIF modules cannot be interpreted and need to be excluded via `excludeModules` option. This option can be also used to disable interpreting for some modules when it is not desirable e.g. when performance is not satisfactory.
