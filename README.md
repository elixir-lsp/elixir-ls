--- conflicted
+++ resolved
@@ -46,9 +46,6 @@
 
 Note: On first run Dialyzer will build a PLT cache which will take a considerable amount of CPU time (usually 10+ minutes). After that is complete the CPU usage will go back to normal. Alternatively instead of waiting you can disable Dialyzer in the settings.
 
-<<<<<<< HEAD
-## Installing
-=======
 ## IDE plugins
 
 | IDE          | Plugin                                                                        | Support                                                               |
@@ -106,17 +103,18 @@
   (add-to-list 'eglot-server-programs '(elixir-mode "path-to-elixir-ls/release/language_server.sh"))
   ```
 </details>
->>>>>>> 031bd0a7
 
 ### Homebrew
 
 If you use [Homebrew](https://brew.sh), you can install `elixir-ls` by running
 
-<<<<<<< HEAD
 ```bash
 brew update
 brew install elixir-ls
-=======
+```
+
+### Requirements
+
 - 1.11.0 minimum
 
 Erlang:
@@ -153,16 +151,14 @@
     "test/**/*_test.exs"
   ]
 }
->>>>>>> 031bd0a7
 ```
 
 Your editor will either find the Language Server automatically, or you have to configure your LSP plugin manually. Check the [editor specific install instructions](https://elixir-lsp.github.io/elixir-ls/getting-started/overview/) for more info.
 
-<<<<<<< HEAD
 ### Manual
 
 You can use a [precompiled release](https://github.com/elixir-lsp/elixir-ls/releases).
-=======
+
 ```
 {
   "type": "mix_task",
@@ -198,18 +194,16 @@
 ### NIF modules limitation
 
 Please note that due to `:int` limitation NIF modules cannot be interpreted and need to be excluded via `excludeModules` option. This option can be also used to disable interpreting for some modules when it is not desirable e.g. when performance is not satisfactory.
->>>>>>> 031bd0a7
 
 Alternatively, you can build from source:
 
-<<<<<<< HEAD
 ```bash
 MIX_ENV=prod mix compile
 mix elixir_ls.release -o <release_dir>
 ```
 
 This builds the language server and debugger as a set of `.ez` archives and creates `.sh` and `.bat` scripts to launch them.
-=======
+
 ### Function breakpoints
 
 Function breakpoints will break on the first line of every clause of the specified function. The function needs to be specified as MFA (module, function, arity) in the standard elixir format, e.g. `:some_module.function/1` or `Some.Module.some_function/2`. Breaking on private functions is not supported via function breakpoints.
@@ -319,7 +313,6 @@
 ## Building and running
 
 Run `mix compile`, then `mix elixir_ls.release -o <release_dir>`. This builds the language server and debugger as a set of `.ez` archives and creates `.sh` and `.bat` scripts to launch them.
->>>>>>> 031bd0a7
 
 If you're packaging these archives in an IDE plugin, make sure to build using the minimum supported OTP version for the best backwards-compatibility. 
 
